{
  "metadata": {
    "version": "1.0.0",
<<<<<<< HEAD
    "timestamp": "2025-07-20T03:30:01.592562",
    "saveOperation": 1
  },
  "signalControl": {
    "globalState": {
      "timestamp": "2025-07-20T03:30:01.433887",
=======
    "timestamp": "2025-07-20T02:58:52.596880",
    "saveOperation": 2
  },
  "signalControl": {
    "globalState": {
      "timestamp": "2025-07-20T02:58:52.582338",
>>>>>>> 4d73b4f3
      "components": {
        "manager": {
          "state": "running",
          "signals": {
            "hr": "active",
            "ecg": "active",
            "accelerometer": "active",
            "gyroscope": "active",
            "eegRaw": "active",
            "faceLandmarks": "active"
          },
          "summary": {
            "componentState": "running",
            "totalSignals": 6,
            "activeSignals": 6,
            "inactiveSignals": 0,
            "availableSignals": [
              "hr",
              "ecg",
              "accelerometer",
              "gyroscope",
              "eegRaw",
              "faceLandmarks"
            ],
            "activeSignalsList": [
              "ecg",
              "hr",
<<<<<<< HEAD
              "eegRaw",
              "ecg",
              "faceLandmarks",
              "gyroscope",
              "accelerometer"
=======
              "faceLandmarks",
              "accelerometer",
              "eegRaw",
              "gyroscope"
>>>>>>> 4d73b4f3
            ],
            "inactiveSignalsList": [],
            "filtering": {
              "totalFiltered": 0,
              "filteringRate": 0.0
            },
<<<<<<< HEAD
            "lastUpdate": "2025-07-20T03:30:01.433887"
=======
            "lastUpdate": "2025-07-20T02:58:52.582338"
>>>>>>> 4d73b4f3
          }
        },
        "processor": {
          "state": "running",
          "signals": {
            "Polar_PPI": "active",
            "CardioWheel_ECG": "active",
            "CardioWheel_ACC": "active",
            "CardioWheel_GYR": "active",
            "BrainAcess_EEG": "active",
            "Camera_FaceLandmarks": "active",
            "Control": "active",
            "Timestamp": "active",
            "Cfg": "active"
          },
          "summary": {
            "componentState": "running",
            "totalSignals": 9,
            "activeSignals": 9,
            "inactiveSignals": 0,
            "availableSignals": [
              "Polar_PPI",
              "CardioWheel_ECG",
              "CardioWheel_ACC",
              "CardioWheel_GYR",
              "BrainAcess_EEG",
              "Camera_FaceLandmarks",
              "Control",
              "Timestamp",
              "Cfg"
            ],
            "activeSignalsList": [
<<<<<<< HEAD
              "Cfg",
              "Camera_FaceLandmarks",
              "CardioWheel_GYR",
              "Timestamp",
              "CardioWheel_ECG",
              "CardioWheel_ACC",
              "Polar_PPI",
              "BrainAcess_EEG",
              "Control"
=======
              "CardioWheel_ACC",
              "Camera_FaceLandmarks",
              "Timestamp",
              "CardioWheel_GYR",
              "CardioWheel_ECG",
              "Polar_PPI",
              "BrainAcess_EEG",
              "Control",
              "Cfg"
>>>>>>> 4d73b4f3
            ],
            "inactiveSignalsList": [],
            "filtering": {
              "totalFiltered": 0,
              "filteringRate": 0.0
            },
<<<<<<< HEAD
            "lastUpdate": "2025-07-20T03:30:01.433887"
=======
            "lastUpdate": "2025-07-20T02:58:52.582338"
>>>>>>> 4d73b4f3
          }
        },
        "listener": {
          "state": "running",
          "signals": {
            "Polar_PPI": "active",
            "CardioWheel_ECG": "active",
            "CardioWheel_ACC": "active",
            "CardioWheel_GYR": "active",
            "BrainAcess_EEG": "active",
            "Camera_FaceLandmarks": "active",
            "Control": "active",
            "Timestamp": "active",
            "Cfg": "active"
          },
          "summary": {
            "componentState": "running",
            "totalSignals": 9,
            "activeSignals": 9,
            "inactiveSignals": 0,
            "availableSignals": [
              "Polar_PPI",
              "CardioWheel_ECG",
              "CardioWheel_ACC",
              "CardioWheel_GYR",
              "BrainAcess_EEG",
              "Camera_FaceLandmarks",
              "Control",
              "Timestamp",
              "Cfg"
            ],
            "activeSignalsList": [
<<<<<<< HEAD
              "Cfg",
              "Camera_FaceLandmarks",
              "CardioWheel_GYR",
              "Timestamp",
              "CardioWheel_ECG",
              "CardioWheel_ACC",
              "Polar_PPI",
              "BrainAcess_EEG",
              "Control"
            ],
            "inactiveSignalsList": [],
            "lastUpdate": "2025-07-20T03:30:01.433887"
=======
              "CardioWheel_ACC",
              "Camera_FaceLandmarks",
              "Timestamp",
              "CardioWheel_GYR",
              "CardioWheel_ECG",
              "Polar_PPI",
              "BrainAcess_EEG",
              "Control",
              "Cfg"
            ],
            "inactiveSignalsList": [],
            "lastUpdate": "2025-07-20T02:58:52.582338"
>>>>>>> 4d73b4f3
          }
        },
        "websocket": {
          "state": "running",
          "signals": {
            "hr": "active",
            "ecg": "inactive",
            "accelerometer": "inactive",
            "gyroscope": "inactive",
            "eegRaw": "inactive",
            "faceLandmarks": "inactive"
          },
          "summary": {
            "componentState": "running",
            "totalSignals": 6,
<<<<<<< HEAD
            "activeSignals": 0,
            "inactiveSignals": 6,
=======
            "activeSignals": 1,
            "inactiveSignals": 5,
>>>>>>> 4d73b4f3
            "availableSignals": [
              "hr",
              "ecg",
              "accelerometer",
              "gyroscope",
              "eegRaw",
              "faceLandmarks"
<<<<<<< HEAD
=======
            ],
            "activeSignalsList": [
              "hr"
>>>>>>> 4d73b4f3
            ],
            "inactiveSignalsList": [
              "ecg",
              "accelerometer",
              "gyroscope",
              "eegRaw",
              "faceLandmarks"
            ],
            "filtering": {
<<<<<<< HEAD
              "messagesFiltered": 439,
              "anomaliesFiltered": 4,
=======
              "messagesFiltered": 231,
              "anomaliesFiltered": 10,
>>>>>>> 4d73b4f3
              "filteringRate": 1.0
            },
            "connections": {
              "activeConnections": 1,
              "maxConnections": 10,
              "connectionEvents": 1
            },
<<<<<<< HEAD
            "lastUpdate": "2025-07-20T03:30:01.433887"
=======
            "lastUpdate": "2025-07-20T02:58:52.582338"
>>>>>>> 4d73b4f3
          }
        },
        "publisher": {
          "state": "running",
          "signals": {
            "Polar_PPI": "inactive",
            "CardioWheel_ECG": "inactive",
            "CardioWheel_ACC": "inactive",
            "CardioWheel_GYR": "inactive",
            "BrainAcess_EEG": "inactive",
            "Camera_FaceLandmarks": "active"
          },
          "summary": {
            "componentState": "running",
            "totalSignals": 6,
            "activeSignals": 1,
            "inactiveSignals": 5,
            "availableSignals": [
              "Polar_PPI",
              "CardioWheel_ECG",
              "CardioWheel_ACC",
              "CardioWheel_GYR",
              "BrainAcess_EEG",
              "Camera_FaceLandmarks"
            ],
            "activeSignalsList": [
              "Camera_FaceLandmarks"
            ],
            "inactiveSignalsList": [
              "Polar_PPI",
              "CardioWheel_ECG",
              "CardioWheel_ACC",
              "CardioWheel_GYR",
              "BrainAcess_EEG"
            ],
<<<<<<< HEAD
            "lastUpdate": "2025-07-20T03:30:01.433887"
=======
            "lastUpdate": "2025-07-20T02:58:52.582338"
>>>>>>> 4d73b4f3
          }
        }
      },
      "globalSummary": {
        "totalComponents": 5,
        "totalSignals": 36,
<<<<<<< HEAD
        "activeSignals": 25,
=======
        "activeSignals": 26,
>>>>>>> 4d73b4f3
        "componentStates": {
          "manager": "running",
          "processor": "running",
          "listener": "running",
          "websocket": "running",
          "publisher": "running"
        }
      },
      "stats": {
        "operationsExecuted": 2,
        "batchOperationsExecuted": 0,
        "lastOperation": {
          "type": "enable_signal",
<<<<<<< HEAD
          "signal": "Camera_FaceLandmarks",
          "component": "publisher",
          "timestamp": "2025-07-20T03:30:01.432890",
=======
          "signal": "hr",
          "component": "websocket",
          "timestamp": "2025-07-20T02:58:52.582338",
>>>>>>> 4d73b4f3
          "results": {
            "websocket": true
          }
        },
        "totalComponents": 5,
        "errors": 0,
<<<<<<< HEAD
        "startTime": "2025-07-20T03:29:54.892538"
=======
        "startTime": "2025-07-20T02:52:27.107352"
>>>>>>> 4d73b4f3
      }
    },
    "config": {
      "persistState": true,
      "allowEmptyActiveSignals": false,
      "componentMappings": {
        "publisher": [
          "Polar_PPI",
          "CardioWheel_ECG",
          "CardioWheel_ACC",
          "CardioWheel_GYR",
          "BrainAcess_EEG",
          "Camera_FaceLandmarks"
        ],
        "listener": [
          "Polar_PPI",
          "CardioWheel_ECG",
          "CardioWheel_ACC",
          "CardioWheel_GYR",
          "BrainAcess_EEG",
          "Camera_FaceLandmarks"
        ],
        "processor": [
          "Polar_PPI",
          "CardioWheel_ECG",
          "CardioWheel_ACC",
          "CardioWheel_GYR",
          "BrainAcess_EEG",
          "Camera_FaceLandmarks"
        ],
        "manager": [
          "hr",
          "ecg",
          "accelerometer",
          "gyroscope",
          "eegRaw",
          "faceLandmarks"
        ],
        "websocket": [
          "hr",
          "ecg",
          "accelerometer",
          "gyroscope",
          "eegRaw",
          "faceLandmarks"
        ]
      }
    }
  }
}<|MERGE_RESOLUTION|>--- conflicted
+++ resolved
@@ -1,21 +1,12 @@
 {
   "metadata": {
     "version": "1.0.0",
-<<<<<<< HEAD
     "timestamp": "2025-07-20T03:30:01.592562",
     "saveOperation": 1
   },
   "signalControl": {
     "globalState": {
       "timestamp": "2025-07-20T03:30:01.433887",
-=======
-    "timestamp": "2025-07-20T02:58:52.596880",
-    "saveOperation": 2
-  },
-  "signalControl": {
-    "globalState": {
-      "timestamp": "2025-07-20T02:58:52.582338",
->>>>>>> 4d73b4f3
       "components": {
         "manager": {
           "state": "running",
@@ -43,29 +34,18 @@
             "activeSignalsList": [
               "ecg",
               "hr",
-<<<<<<< HEAD
               "eegRaw",
               "ecg",
               "faceLandmarks",
               "gyroscope",
               "accelerometer"
-=======
-              "faceLandmarks",
-              "accelerometer",
-              "eegRaw",
-              "gyroscope"
->>>>>>> 4d73b4f3
             ],
             "inactiveSignalsList": [],
             "filtering": {
               "totalFiltered": 0,
               "filteringRate": 0.0
             },
-<<<<<<< HEAD
-            "lastUpdate": "2025-07-20T03:30:01.433887"
-=======
-            "lastUpdate": "2025-07-20T02:58:52.582338"
->>>>>>> 4d73b4f3
+            "lastUpdate": "2025-07-20T03:30:01.433887"
           }
         },
         "processor": {
@@ -98,7 +78,6 @@
               "Cfg"
             ],
             "activeSignalsList": [
-<<<<<<< HEAD
               "Cfg",
               "Camera_FaceLandmarks",
               "CardioWheel_GYR",
@@ -108,28 +87,14 @@
               "Polar_PPI",
               "BrainAcess_EEG",
               "Control"
-=======
-              "CardioWheel_ACC",
-              "Camera_FaceLandmarks",
-              "Timestamp",
-              "CardioWheel_GYR",
-              "CardioWheel_ECG",
-              "Polar_PPI",
-              "BrainAcess_EEG",
-              "Control",
-              "Cfg"
->>>>>>> 4d73b4f3
             ],
             "inactiveSignalsList": [],
             "filtering": {
               "totalFiltered": 0,
               "filteringRate": 0.0
             },
-<<<<<<< HEAD
-            "lastUpdate": "2025-07-20T03:30:01.433887"
-=======
-            "lastUpdate": "2025-07-20T02:58:52.582338"
->>>>>>> 4d73b4f3
+            "lastUpdate": "2025-07-20T03:30:01.433887"
+
           }
         },
         "listener": {
@@ -162,7 +127,6 @@
               "Cfg"
             ],
             "activeSignalsList": [
-<<<<<<< HEAD
               "Cfg",
               "Camera_FaceLandmarks",
               "CardioWheel_GYR",
@@ -175,20 +139,7 @@
             ],
             "inactiveSignalsList": [],
             "lastUpdate": "2025-07-20T03:30:01.433887"
-=======
-              "CardioWheel_ACC",
-              "Camera_FaceLandmarks",
-              "Timestamp",
-              "CardioWheel_GYR",
-              "CardioWheel_ECG",
-              "Polar_PPI",
-              "BrainAcess_EEG",
-              "Control",
-              "Cfg"
-            ],
-            "inactiveSignalsList": [],
-            "lastUpdate": "2025-07-20T02:58:52.582338"
->>>>>>> 4d73b4f3
+
           }
         },
         "websocket": {
@@ -204,13 +155,8 @@
           "summary": {
             "componentState": "running",
             "totalSignals": 6,
-<<<<<<< HEAD
             "activeSignals": 0,
             "inactiveSignals": 6,
-=======
-            "activeSignals": 1,
-            "inactiveSignals": 5,
->>>>>>> 4d73b4f3
             "availableSignals": [
               "hr",
               "ecg",
@@ -218,12 +164,9 @@
               "gyroscope",
               "eegRaw",
               "faceLandmarks"
-<<<<<<< HEAD
-=======
             ],
             "activeSignalsList": [
               "hr"
->>>>>>> 4d73b4f3
             ],
             "inactiveSignalsList": [
               "ecg",
@@ -233,13 +176,9 @@
               "faceLandmarks"
             ],
             "filtering": {
-<<<<<<< HEAD
               "messagesFiltered": 439,
               "anomaliesFiltered": 4,
-=======
-              "messagesFiltered": 231,
-              "anomaliesFiltered": 10,
->>>>>>> 4d73b4f3
+
               "filteringRate": 1.0
             },
             "connections": {
@@ -247,11 +186,7 @@
               "maxConnections": 10,
               "connectionEvents": 1
             },
-<<<<<<< HEAD
-            "lastUpdate": "2025-07-20T03:30:01.433887"
-=======
-            "lastUpdate": "2025-07-20T02:58:52.582338"
->>>>>>> 4d73b4f3
+            "lastUpdate": "2025-07-20T03:30:01.433887"
           }
         },
         "publisher": {
@@ -287,22 +222,15 @@
               "CardioWheel_GYR",
               "BrainAcess_EEG"
             ],
-<<<<<<< HEAD
-            "lastUpdate": "2025-07-20T03:30:01.433887"
-=======
-            "lastUpdate": "2025-07-20T02:58:52.582338"
->>>>>>> 4d73b4f3
+            "lastUpdate": "2025-07-20T03:30:01.433887"
+
           }
         }
       },
       "globalSummary": {
         "totalComponents": 5,
         "totalSignals": 36,
-<<<<<<< HEAD
         "activeSignals": 25,
-=======
-        "activeSignals": 26,
->>>>>>> 4d73b4f3
         "componentStates": {
           "manager": "running",
           "processor": "running",
@@ -316,26 +244,17 @@
         "batchOperationsExecuted": 0,
         "lastOperation": {
           "type": "enable_signal",
-<<<<<<< HEAD
           "signal": "Camera_FaceLandmarks",
           "component": "publisher",
           "timestamp": "2025-07-20T03:30:01.432890",
-=======
-          "signal": "hr",
-          "component": "websocket",
-          "timestamp": "2025-07-20T02:58:52.582338",
->>>>>>> 4d73b4f3
+
           "results": {
             "websocket": true
           }
         },
         "totalComponents": 5,
         "errors": 0,
-<<<<<<< HEAD
         "startTime": "2025-07-20T03:29:54.892538"
-=======
-        "startTime": "2025-07-20T02:52:27.107352"
->>>>>>> 4d73b4f3
       }
     },
     "config": {
