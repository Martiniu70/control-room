"""
CameraSignal - Validação e processamento de dados de câmera

Resumo:
Processa dados de face landmarks (478 pontos), gaze tracking, Eye Aspect Ratio
e blink detection provenientes de sistemas como MediaPipe. Valida estrutura dos dados,
detecta anomalias relacionadas com sonolência e distração, e mantém estatísticas
de qualidade de deteção seguindo o padrão da arquitetura de sinais.
"""

import logging
import numpy as np
from datetime import datetime
from typing import Dict, List, Any, Optional, Tuple, Union

from ..base import BaseSignal
from ..dataPoint import SignalPoint
from app.core import settings, SignalValidationError

class CameraSignal(BaseSignal):
    """Signal para dados de face landmarks, gaze tracking e blink detection"""
    
    def __init__(self):
        # Configurações baseadas nos settings
        cameraConfig = settings.signals.cameraConfig
        
        super().__init__(
            signalName="camera",
            bufferSize=cameraConfig["faceLandmarks"]["bufferSize"],    # 15 frames (30s * 0.5Hz)
            samplingRate=cameraConfig["faceLandmarks"]["fps"]          # 0.5Hz
        )
        
        # Configurações específicas de câmera
        self.landmarksConfig = cameraConfig["faceLandmarks"]
        self.gazeConfig = cameraConfig["gaze"] 
        self.blinkConfig = cameraConfig["blink_rate"]
        self.earConfig = cameraConfig["ear"]
        
        # Parâmetros de validação
        self.expectedLandmarksCount = self.landmarksConfig["landmarksCount"]      # 478
        self.landmarksDimensions = self.landmarksConfig["landmarksDimensions"]    # 3 (x,y,z)
        
        # Ranges e thresholds de validação
        self.gazeNormalRange = self.gazeConfig["normalRange"]                    # (-1.0, 1.0)
        self.blinkRateNormalRange = self.blinkConfig["normalRange"]              # (10, 30)
        self.earNormalRange = self.earConfig["normalRange"]                      # (0.15, 0.4)
        
        # Thresholds de anomalias
        self.drowsinessBlinkThreshold = self.blinkConfig["drowsinessThreshold"]  # 8 blinks/min
        self.hyperBlinkThreshold = self.blinkConfig["hyperBlinkThreshold"]       # 40 blinks/min
        self.earBlinkThreshold = self.earConfig["blinkThreshold"]                # 0.12
        self.earDrowsyThreshold = self.earConfig["drowsyThreshold"]              # 0.18
        self.gazeStabilityThreshold = self.gazeConfig["stabilityThreshold"]      # 0.1
        
        # Estado interno para análise de tendências
        self.lastEar: Optional[float] = None
        self.lastBlinkRate: Optional[float] = None
        self.lastGazeVector: Optional[Dict[str, float]] = None
        self.recentEarValues: List[float] = []
        self.consecutiveLowEarCount = 0
        
        self.logger.info(f"CameraSignal initialized - {self.expectedLandmarksCount} landmarks")
<<<<<<< HEAD
    
    def getNormalRange(self):
        return super().getNormalRange()
=======
>>>>>>> 4d73b4f3
    
    def getNormalRange(self) -> Optional[tuple]:
        pass

    def validateValue(self, value: Any) -> bool:
        """
        Valida estrutura completa dos dados de câmera.
        
        Args:
            value: Dict com dados de câmera processados
            
        Returns:
            True se dados são válidos
            
        Raises:
            SignalValidationError: Se validação falhar
        """
        
        if not isinstance(value, dict):
            raise SignalValidationError(
                signalType="camera",
                value=type(value).__name__,
                reason="Camera data must be a dictionary"
            )
        
        # Verificar campos obrigatórios
        requiredFields = ["landmarks", "gaze_vector", "ear", "blink_rate", "blink_counter"]
        for field in requiredFields:
            if field not in value:
                raise SignalValidationError(
                    signalType="camera",
                    value=f"missing_{field}",
                    reason=f"Required field '{field}' missing in camera data"
                )
        
        # Validar landmarks
        landmarks = value["landmarks"]
        if not isinstance(landmarks, (list, np.ndarray)):
            raise SignalValidationError(
                signalType="camera",
                value=type(landmarks).__name__,
                reason="Landmarks must be a list or numpy array"
            )
        
        landmarksArray = np.array(landmarks)
        if landmarksArray.shape != (self.expectedLandmarksCount, self.landmarksDimensions):
            raise SignalValidationError(
                signalType="camera",
                value=f"shape_{landmarksArray.shape}",
                reason=f"Landmarks must have shape ({self.expectedLandmarksCount}, {self.landmarksDimensions})"
            )
        
        # Validar coordenadas normalizadas (0-1)
        if not np.all((landmarksArray >= 0.0) & (landmarksArray <= 1.0)):
            raise SignalValidationError(
                signalType="camera",
                value="coordinates_out_of_range",
                reason="Landmark coordinates must be normalized between 0.0 and 1.0"
            )
        
        # Validar gaze vector
        gazeVector = value["gaze_vector"]
        if not isinstance(gazeVector, dict) or "dx" not in gazeVector or "dy" not in gazeVector:
            raise SignalValidationError(
                signalType="camera",
                value="invalid_gaze_structure",
                reason="Gaze vector must be dict with 'dx' and 'dy' keys"
            )
        
        dx, dy = gazeVector["dx"], gazeVector["dy"]
        if not (self.gazeNormalRange[0] <= dx <= self.gazeNormalRange[1] and
                self.gazeNormalRange[0] <= dy <= self.gazeNormalRange[1]):
            raise SignalValidationError(
                signalType="camera",
                value=f"gaze({dx:.2f},{dy:.2f})",
                reason=f"Gaze vector outside normal range {self.gazeNormalRange}"
            )
        
        # Validar EAR
        ear = value["ear"]
        if not isinstance(ear, (int, float)) or not (0.0 <= ear <= 1.0):
            raise SignalValidationError(
                signalType="camera",
                value=ear,
                reason="EAR must be a number between 0.0 and 1.0"
            )
        
        # Validar blink rate
        blinkRate = value["blink_rate"]
        if not isinstance(blinkRate, (int, float)) or not (0 <= blinkRate <= 120):
            raise SignalValidationError(
                signalType="camera",
                value=blinkRate,
                reason="Blink rate must be between 0 and 120 bpm"
            )
        
        blinkCounter = value["blink_counter"]
        if not isinstance(blinkCounter, int) or blinkCounter < 0:
            raise SignalValidationError(
                signalType="camera",
                value=blinkCounter,
                reason="Blink counter must be a non-negative integer"
            )
                
        return True
    
    def detectAnomalies(self, recentPoints: List[SignalPoint]) -> List[str]:
        """
        Detecta anomalias nos dados de câmera recentes.
        
        Args:
            recentPoints: Lista de pontos recentes do signal
            
        Returns:
            Lista de mensagens de anomalias detectadas
        """
        anomalies = []
        
        if len(recentPoints) < 1:
            return anomalies
        
        # Analisar ponto mais recente
        latestPoint = recentPoints[-1]
        if not isinstance(latestPoint.value, dict):
            return anomalies
        
        data = latestPoint.value
        
        # Extrair valores principais
        ear = data.get("ear")
        blinkRate = data.get("blink_rate")
        gazeVector = data.get("gaze_vector", {})
        
        # Anomalia: Taxa de piscadelas baixa (sonolência)
        if blinkRate is not None and blinkRate < self.drowsinessBlinkThreshold:
            severity = "crítica" if blinkRate < 5 else "moderada"
            anomalies.append(f"Taxa de piscadelas baixa detectada: {blinkRate:.1f} bpm (sonolência {severity})")
        
        # Anomalia: Taxa de piscadelas muito alta (stress/irritação)
        if blinkRate is not None and blinkRate > self.hyperBlinkThreshold:
            severity = "alta" if blinkRate > self.hyperBlinkThreshold * 1.5 else "moderada"
            anomalies.append(f"Taxa de piscadelas excessiva: {blinkRate:.1f} bpm (stress {severity})")
        
        # Anomalia: EAR baixo prolongado (olhos fechados/sonolência)
        if ear is not None and ear < self.earDrowsyThreshold:
            # Atualizar contador de EAR baixo consecutivo
            self.consecutiveLowEarCount += 1
            if self.consecutiveLowEarCount >= 3:  # 3 leituras consecutivas (6 segundos)
                severity = "crítica" if ear < 0.1 else "moderada"
                anomalies.append(f"EAR baixo prolongado: {ear:.3f} (sonolência {severity})")
        else:
            self.consecutiveLowEarCount = 0
        
        # Anomalia: Olhar muito desviado (distração)
        if gazeVector:
            dx = gazeVector.get("dx", 0)
            dy = gazeVector.get("dy", 0)
            gazeMagnitude = np.sqrt(dx**2 + dy**2)
            
            if gazeMagnitude > 0.7:  # Olhar muito afastado do centro
                anomalies.append(f"Olhar desviado detectado: magnitude {gazeMagnitude:.2f} (distração)")
        
        # Anomalia: Variação súbita de EAR (instabilidade)
        if len(recentPoints) >= 3 and ear is not None:
            recentEars = [p.value.get("ear") for p in recentPoints[-3:] 
                          if isinstance(p.value, dict) and p.value.get("ear") is not None]
            
            if len(recentEars) >= 3:
                earVariation = max(recentEars) - min(recentEars)
                if earVariation > 0.2:  # Variação > 20% do range normal
                    anomalies.append(f"Variação súbita no EAR: {earVariation:.3f} (instabilidade)")
        
        # Anomalia: Drift de gaze (movimento errático)
        if len(recentPoints) >= 2 and gazeVector:
            prev_point = recentPoints[-2]
            if isinstance(prev_point.value, dict):
                prevGaze = prev_point.value.get("gaze_vector", {})
                if prevGaze:
                    dxChange = abs(gazeVector.get("dx", 0) - prevGaze.get("dx", 0))
                    dyChange = abs(gazeVector.get("dy", 0) - prevGaze.get("dy", 0))
                    gazeChange = np.sqrt(dxChange**2 + dyChange**2)
                    
                    if gazeChange > self.gazeStabilityThreshold:
                        anomalies.append(f"Movimento errático do olhar: mudança {gazeChange:.2f}")
        
        # Atualizar histórico interno
        self._updateInternalHistory(ear, blinkRate, gazeVector)
        
        return anomalies
    
    def _updateInternalHistory(self, ear: Optional[float], blinkRate: Optional[float], 
                              gazeVector: Optional[Dict[str, float]]) -> None:
        """
        Atualiza histórico interno para análise de tendências.
        
        Args:
            ear: Eye Aspect Ratio atual
            blinkRate: Taxa de piscadelas atual
            gazeVector: Vetor de direção do olhar atual
        """
        
        # Atualizar valores anteriores
        self.lastEar = ear
        self.lastBlinkRate = blinkRate
        self.lastGazeVector = gazeVector.copy() if gazeVector else None
        
        # Manter histórico de EAR (últimos 10 valores)
        if ear is not None:
            self.recentEarValues.append(ear)
            if len(self.recentEarValues) > 10:
                self.recentEarValues.pop(0)
    
    def _extractNumericValues(self, points: List[SignalPoint]) -> List[float]:
        """
        Extrai valores numéricos dos pontos para cálculo de métricas.
        Usa blinkcounter como valor numérico principal.
        
        Args:
            points: Lista de pontos do signal
            
        Returns:
            Lista de valores de blinkCounter
        """
        
        numericValues = []
        for point in points:
            if isinstance(point.value, dict):
                blinkCounter = point.value.get("blink_counter")
                if blinkCounter is not None and isinstance(blinkCounter, (int, float)):
                    numericValues.append(float(blinkCounter))
        
        return numericValues
    
    def getCameraStatus(self) -> Dict[str, Any]:
        """
        Status específico do signal de câmera incluindo métricas detalhadas.
        
        Returns:
            Status detalhado com informações específicas de câmera
        """
        
        baseStatus = self.getStatus()
        
        # Calcular métricas específicas de câmera
        recentPoints = self.getLatest(5)
        cameraMetrics = self._calculateCameraMetrics(recentPoints)
        
        camera_status = {
            **baseStatus,
            "cameraMetrics": cameraMetrics,
            "lastValues": {
                "ear": self.lastEar,
                "blink_rate": self.lastBlinkRate,
                "gaze_vector": self.lastGazeVector,
                "consecutiveLowEar": self.consecutiveLowEarCount
            },
            "thresholds": {
                "drowsinessBlinkRate": self.drowsinessBlinkThreshold,
                "hyperBlinkRate": self.hyperBlinkThreshold,
                "earBlink": self.earBlinkThreshold,
                "earDrowsy": self.earDrowsyThreshold,
                "gazeStability": self.gazeStabilityThreshold
            },
            "ranges": {
                "gaze": self.gazeNormalRange,
                "blink_rate": self.blinkRateNormalRange,
                "ear": self.earNormalRange
            },
            "config": {
                "expectedLandmarks": self.expectedLandmarksCount,
                "landmarksDimensions": self.landmarksDimensions,
                "samplingRate": self.samplingRate
            }
        }
        
        return camera_status
    
    def _calculateCameraMetrics(self, recentPoints: List[SignalPoint]) -> Dict[str, Any]:
        """
        Calcula métricas específicas dos dados de câmera.
        
        Args:
            recentPoints: Pontos recentes para análise
            
        Returns:
            Métricas detalhadas de qualidade e performance
        """
        
        if not recentPoints:
            return {"available": False, "reason": "No recent data"}
        
        # Extrair dados dos pontos recentes
        ears = []
        blinkRate = []
        gazeMagnitude = []
        
        for point in recentPoints:
            if isinstance(point.value, dict):
                data = point.value
                
                if "ear" in data:
                    ears.append(data["ear"])
                
                if "blink_rate" in data:
                    blinkRate.append(data["blink_rate"])
                
                if "gaze_vector" in data:
                    gv = data["gaze_vector"]
                    if isinstance(gv, dict) and "dx" in gv and "dy" in gv:
                        magnitude = np.sqrt(gv["dx"]**2 + gv["dy"]**2)
                        gazeMagnitude.append(magnitude)
        
        metrics = {
            "available": True,
            "sampleCount": len(recentPoints),
            "qualityMetrics": {},
            "behaviorMetrics": {},
            "stabilityMetrics": {}
        }
        
        
        # Métricas comportamentais
        if ears and blinkRate:
            metrics["behaviorMetrics"] = {
                "averageEar": round(np.mean(ears), 3),
                "averageBlinkRate": round(np.mean(blinkRate), 1),
                "minEar": round(np.min(ears), 3),
                "maxBlinkRate": round(np.max(blinkRate), 1),
                "drowsinessIndicators": sum(1 for e in ears if e < self.earDrowsyThreshold),
                "alertnessLevel": self._calculateAlertnessLevel(ears, blinkRate)
            }
        
        # Métricas de estabilidade
        if gazeMagnitude:
            metrics["stabilityMetrics"] = {
                "averageGazeMagnitude": round(np.mean(gazeMagnitude), 3),
                "gazeStability": round(1.0 - np.std(gazeMagnitude), 3),
                "centeredGazeFrames": sum(1 for g in gazeMagnitude if g <= 0.2),
                "distractedFrames": sum(1 for g in gazeMagnitude if g > 0.7)
            }
        
        return metrics
    
    def _calculateAlertnessLevel(self, ears: List[float], blinkRate: List[float]) -> str:
        """
        Calcula nível de alerta baseado em EAR e blink rate.
        
        Args:
            ears: Lista de valores EAR
            blinkRate: Lista de taxas de piscadelas
            
        Returns:
            Nível de alerta ("alert", "normal", "drowsy", "critical")
        """
        
        if not ears or not blinkRate:
            return "unknown"
        
        avgEar = np.mean(ears)
        avgBlinkRate = np.mean(blinkRate)
        
        # Lógica de classificação
        if avgEar < 0.15 or avgBlinkRate < 5:
            return "critical"
        elif avgEar < self.earDrowsyThreshold or avgBlinkRate < self.drowsinessBlinkThreshold:
            return "drowsy"
        elif avgEar > 0.35 and self.blinkRateNormalRange[0] <= avgBlinkRate <= self.blinkRateNormalRange[1]:
            return "alert"
        else:
            return "normal"
    
    def reset(self) -> None:
        """Reset completo do signal de câmera"""
        
        super().reset()
        
        # Reset estado interno específico
        self.lastEar = None
        self.lastBlinkRate = None
        self.lastGazeVector = None
        self.recentEarValues.clear()
        self.consecutiveLowEarCount = 0
        
        self.logger.info("CameraSignal reset completed")<|MERGE_RESOLUTION|>--- conflicted
+++ resolved
@@ -60,15 +60,9 @@
         self.consecutiveLowEarCount = 0
         
         self.logger.info(f"CameraSignal initialized - {self.expectedLandmarksCount} landmarks")
-<<<<<<< HEAD
     
     def getNormalRange(self):
         return super().getNormalRange()
-=======
->>>>>>> 4d73b4f3
-    
-    def getNormalRange(self) -> Optional[tuple]:
-        pass
 
     def validateValue(self, value: Any) -> bool:
         """
