--- conflicted
+++ resolved
@@ -157,12 +157,9 @@
                 "type": "connection.established",
                 "clientId": clientId,
                 "serverTime": datetime.now().isoformat(),
-<<<<<<< HEAD
+              
                 "availableSignals": self.availableSignals,
                 "activeSignals": self.getActiveSignals(),
-=======
-                "availableSignals": self.getActiveSignals(),
->>>>>>> 7739364d
                 "updateInterval": self.updateInterval
             })
             
@@ -499,8 +496,7 @@
                 for data in self.connectionData.values()
             ]
         }
-    
-<<<<<<< HEAD
+   
     def getControlSummary(self) -> Dict[str, Any]:
         """
         Retorna resumo do estado de controlo do componente.
@@ -557,39 +553,6 @@
             }
         }
     
-=======
-    def getActiveSignals(self) -> list[str]:
-        """
-        Retorna lista de sinais ativos (recebendo dados).
-        Pode consultar signalManager, zeroMQListener ou dataStreamer para estado.
-        """
-
-        active_signals = []
-
-        try:
-            from ..services import signalManager
-            active_signals = list(signalManager.signals.keys())
-
-            if settings.useRealSensors:
-                from ..services.zeroMQListener import zeroMQListener
-                if zeroMQListener.is_connected():
-                    active_signals = list(signalManager.signals.keys())
-                else:
-                    active_signals = []
-            else:
-                from .dataStreamer import dataStreamer
-                if dataStreamer.is_running():
-                    active_signals = list(signalManager.signals.keys())
-                else:
-                    active_signals = []
-
-        except Exception as e:
-            self.logger.error(f"Error getting active signals: {e}")
-
-        return active_signals
-    
-
->>>>>>> 7739364d
     async def cleanup(self):
         """Limpa recursos e fecha todas as conexões"""
         self.logger.info("Cleaning up WebSocket connections...")
